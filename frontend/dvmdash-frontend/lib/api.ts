import useSWR from 'swr'
import { TimeWindow, TimeWindowStats } from './types'

// Determine if we should use the proxy based on environment
const useProxy = typeof window !== 'undefined' && process.env.NEXT_PUBLIC_USE_API_PROXY === 'true'
<<<<<<< HEAD
export const API_BASE = process.env.NEXT_PUBLIC_API_URL || 'http://localhost:8000'
=======

// Always use the environment variable if available, otherwise use appropriate defaults
const determineApiBase = () => {
  const envUrl = process.env.NEXT_PUBLIC_API_URL;
  const isServer = typeof window === 'undefined';
  const defaultUrl = isServer ? 'http://api:8000' : 'http://localhost:8000';
  
  console.log('API_BASE determination:', {
    NEXT_PUBLIC_API_URL: envUrl,
    isServer,
    defaultUrl,
    finalUrl: envUrl || defaultUrl
  });
  
  return envUrl || defaultUrl;
};

export const API_BASE = determineApiBase();

/**
 * Standardized function to get the API URL for a given path
 * This ensures consistent API URL handling across the application
 */
export function getApiUrl(path: string): string {
  const baseUrl = API_BASE
  return `${baseUrl}${path.startsWith('/') ? path : `/${path}`}`
}
>>>>>>> 0747f54b

/**
 * Convert a direct API URL to a proxy URL if needed
 * @param url The original API URL
 * @returns The URL to use (either direct or proxied)
 */
const getProxyUrl = (url: string): string => {
  // Only proxy if in browser and proxy is enabled
  if (!useProxy) return url
  
  // Extract the path and query from the URL
  const apiUrlObj = new URL(url)
  const apiPath = apiUrlObj.pathname.replace(/^\/api\//, '')
  
  // Build the proxy URL with the path parameter
  const proxyUrlObj = new URL('/api/proxy', window.location.origin)
  proxyUrlObj.searchParams.set('path', apiPath)
  
  // Copy all query parameters from the original URL
  apiUrlObj.searchParams.forEach((value, key) => {
    proxyUrlObj.searchParams.set(key, value)
  })
  
  console.log(`Proxying request: ${url} -> ${proxyUrlObj.toString()}`)
  return proxyUrlObj.toString()
}

const fetcher = async (url: string) => {
  try {
    // Determine if we need to use the proxy
    const fetchUrl = useProxy ? getProxyUrl(url) : url
    
    console.log('Fetching:', fetchUrl, useProxy ? `(proxied from ${url})` : '')
    const res = await fetch(fetchUrl, {
      mode: 'cors',
      headers: {
        'Accept': 'application/json'
      }
    })
    
    if (!res.ok) {
      console.error('API Error:', {
        url,
        status: res.status,
        statusText: res.statusText,
        headers: Object.fromEntries(res.headers.entries())
      })
      throw new Error(`API error: ${res.status} ${res.statusText}`)
    }

    const data = await res.json()
    console.log('API Success:', {
      url,
      status: res.status,
      headers: Object.fromEntries(res.headers.entries()),
      data
    })
    return data
  } catch (error) {
    console.error('API Request Failed:', {
      url,
      error: error instanceof Error ? error.message : 'Unknown error',
      stack: error instanceof Error ? error.stack : undefined
    })
    throw error
  }
}

export interface DVMTimeSeriesData {
  time: string
  total_responses: number
  total_feedback: number
}

export interface DVMStats {
  dvm_id: string
  dvm_name?: string
  dvm_about?: string
  dvm_picture?: string
  timestamp: string
  period_start: string
  period_end: string
  total_responses: number
  total_feedback: number
  supported_kinds?: number[]
  time_series: DVMTimeSeriesData[]
}

export interface KindTimeSeriesData {
  time: string
  total_requests: number
  total_responses: number
}

export interface KindStats {
  kind: number
  timestamp: string
  period_start: string
  period_end: string
  total_requests: number
  total_responses: number
  num_supporting_dvms: number
  supporting_dvms: string[]
  time_series: KindTimeSeriesData[]
}

export function useDVMStats(dvmId: string, timeRange: TimeWindow) {
  const { data, error, isLoading } = useSWR<DVMStats>(
    `${API_BASE}/api/stats/dvm/${dvmId}${timeRange ? `?timeRange=${timeRange}` : ''}`,
    fetcher,
    {
      refreshInterval: 1000, // Update every second
    }
  )

  return {
    stats: data ? {
      ...data,
      timestamp: new Date(data.timestamp),
      period_start: new Date(data.period_start),
      period_end: new Date(data.period_end),
    } : null,
    isLoading,
    isError: error
  }
}

export function useKindStats(kindId: number, timeRange: TimeWindow) {
  const { data, error, isLoading } = useSWR<KindStats>(
    `${API_BASE}/api/stats/kind/${kindId}${timeRange ? `?timeRange=${timeRange}` : ''}`,
    fetcher,
    {
      refreshInterval: 1000, // Update every second
    }
  )

  return {
    stats: data ? {
      ...data,
      timestamp: new Date(data.timestamp),
      period_start: new Date(data.period_start),
      period_end: new Date(data.period_end),
    } : null,
    isLoading,
    isError: error
  }
}

export function useTimeWindowStats(timeRange: TimeWindow) {
  const { data, error, isLoading } = useSWR<TimeWindowStats>(
    timeRange ? `${API_BASE}/api/stats/global/latest${timeRange ? `?timeRange=${timeRange}` : ''}` : null,
    fetcher,
    {
      refreshInterval: 1000, // Update every second
    }
  )

  return {
    stats: data ? {
      ...data,
      timestamp: new Date(data.timestamp),
      period_start: new Date(data.period_start),
      period_end: new Date(data.period_end),
    } : null,
    isLoading,
    isError: error
  }
}

export function useDVMList(limit: number = 100, offset: number = 0, timeRange?: TimeWindow) {
  const { data, error, isLoading } = useSWR(
    `${API_BASE}/api/dvms${timeRange ? `?timeRange=${timeRange}&` : '?'}limit=${limit}&offset=${offset}`,
    fetcher,
    {
      refreshInterval: 1000,
      onError: (err) => console.error('SWR Error:', err)
    }
  );

  return {
    dvmList: data,
    isLoading,
    isError: error
  };
}

export function useKindList(limit: number = 100, offset: number = 0, timeRange?: TimeWindow) {
  const { data, error, isLoading } = useSWR(
    `${API_BASE}/api/kinds${timeRange ? `?timeRange=${timeRange}&` : '?'}limit=${limit}&offset=${offset}`,
    fetcher,
    {
      refreshInterval: 1000,
      onError: (err) => console.error('SWR Error:', err)
    }
  );

  return {
    kindList: data,
    isLoading,
    isError: error
  };
}<|MERGE_RESOLUTION|>--- conflicted
+++ resolved
@@ -3,9 +3,6 @@
 
 // Determine if we should use the proxy based on environment
 const useProxy = typeof window !== 'undefined' && process.env.NEXT_PUBLIC_USE_API_PROXY === 'true'
-<<<<<<< HEAD
-export const API_BASE = process.env.NEXT_PUBLIC_API_URL || 'http://localhost:8000'
-=======
 
 // Always use the environment variable if available, otherwise use appropriate defaults
 const determineApiBase = () => {
@@ -33,7 +30,6 @@
   const baseUrl = API_BASE
   return `${baseUrl}${path.startsWith('/') ? path : `/${path}`}`
 }
->>>>>>> 0747f54b
 
 /**
  * Convert a direct API URL to a proxy URL if needed
